--- conflicted
+++ resolved
@@ -1,8 +1,5 @@
 # 🤖 Sentiment Analysis with Sarcasm and Emoji Awareness
 
-<<<<<<< HEAD
-This project implements an enhanced sentiment analysis model using PyTorch, BERT embeddings, and LSTM-based architectures. The model classifies text as negative, neutral, or positive sentiment with improved handling for balanced datasets.
-=======
 
 ## 🧠 Overview
 
@@ -29,7 +26,6 @@
 - ✅ Class-Weighted Loss Handling  
 - ✅ Comprehensive metrics tracking (accuracy, F1 score, confusion matrix)
 - ✅ Deployed on Hugging Face 🤗
->>>>>>> dc323bd3
 
 ## Project Structure
 
@@ -45,42 +41,77 @@
 - `test_json_loading.py`: Utility to diagnose dataset loading issues
 - `requirements.txt`: Dependencies for the project
 
-<<<<<<< HEAD
-## Key Features
+## Features
 
 - Sentiment classification into negative, neutral, and positive categories
-- Uses BERT embeddings with configurable LSTM-based architectures
-- Robust model architecture detection when loading checkpoints
+- Uses BERT embeddings with custom fine-tuning
 - Multiple model architectures:
   - Basic: Attention-based LSTM architecture
-  - Enhanced: Multi-head attention with deeper LSTMs
+  - Enhanced: Multi-head attention with deeper LSTMs and residual connections
   - Balanced: Class weighting to handle dataset imbalance
-- Comprehensive evaluation with:
-  - Confusion matrix (regular and normalized)
-  - Precision, recall, and F1-score reporting
-  - ROC curves for each sentiment class
-  - Detailed evaluation reports
-- Support for dataset sampling during evaluation to handle large datasets
-- Robust dataset loading with:
-  - UTF-8 encoding with fallbacks
-  - Support for different dataset formats and field names
-  - Error handling for problematic characters
+- Emoji support in text processing
+- TensorBoard integration for training visualization
+- Comprehensive metrics tracking (accuracy, F1 score, confusion matrix)
 - Model checkpointing and best model saving
-- TensorBoard integration for training visualization
-=======
-
-## 📂 Dataset
-
-- 📦 [IMDB Sentiment Dataset (Kaggle)](https://www.kaggle.com/datasets/lakshmi25npathi/imdb-dataset-of-50k-movie-reviews)
-- 🤖 Custom Sarcasm + Emoji Dataset using Google Gemini API  
-- Format: JSON with `sentence` and `polarity` keys  
-- Polarity: `-1` = Negative, `0` = Neutral, `1` = Positive  
-- Tokenized using `bert-base-uncased` extended with emoji tokens
-
----
-
-
-## 🛠️ Model Architecture
+- Bias analysis and error detection
+- Model comparison tools
+
+## Setup and Installation
+
+1. Install dependencies:
+   ```bash
+   pip install -r requirements.txt
+   ```
+
+2. Prepare your dataset in the expected format (see `data/final_dataset.json` for reference)
+
+3. Training is handled by `train_enhanced.py` (see model configuration in the file)
+
+## Model Evaluation
+
+To evaluate a trained model on a dataset:
+
+```bash
+python evaluate_model.py --model-path "runs/custom_model/kaggle2.pt" --config-path "runs/custom_model/config.json" --dataset "data/final_dataset.json" --output-dir "evaluation_output"
+```
+
+This will:
+- Load the model with automatic architecture detection
+- Sample the dataset (10%, max 1000 samples by default)
+- Generate confusion matrices and performance metrics
+- Save detailed reports and visualizations to the output directory
+
+## Interactive Testing
+
+To interactively test the model with custom input:
+
+```bash
+python sentiment_demo.py --model-path "runs/custom_model/kaggle2.pt" --config-path "runs/custom_model/config.json"
+```
+
+## Interactive Web Interface
+
+To use the Streamlit-based web interface for sentiment analysis:
+
+```bash
+streamlit run sentiment_app.py
+```
+
+This will launch a browser window with an interactive application that lets you:
+- Analyze the sentiment of individual sentences
+- Process multiple sentences in batch mode
+- View sentiment results with confidence scores and probability distributions
+- Navigate through results of multiple sentences one by one
+
+The application includes a sidebar for configuring model paths and settings.
+
+## Folder Structure
+
+- `data/`: Contains the datasets used for training and evaluation
+- `runs/`: Contains trained model checkpoints, configurations and TensorBoard logs
+- `evaluation_output/`: Contains evaluation results and visualizations
+- `model_backups/`: Contains backup copies of trained models
+
 ## Model Architecture
 
 The sentiment model architecture:
@@ -88,76 +119,6 @@
 - Bidirectional LSTM for sequence processing
 - Attention mechanism to focus on important parts of the text
 - Fully connected layer for final classification
-
-
-```mermaid
-graph TD;
-    A[Input Sentence] --> B[Embedding Layer];
-    B --> C[Bi-Directional LSTM];
-    C --> D[Layer Normalization];
-    D --> E[Multi-Head Self-Attention];
-    E --> F[Feed Forward Network];
-    F --> G[Global Average Pooling];
-    G --> H[Classification Head];
-    H --> I[Output: Positive, Neutral, Negative]
-```
-
----
-
-
-## 🌐 Deployment
-
-🔗 [Hugging Face Model Endpoint](https://huggingface.co/mnabeel12/sentiment_analysis/tree/main)
-
----
-
-## 📊 Results
-
-| Metric           | Score   |
-|------------------|---------|
-| **Accuracy**     | 90.90%  |
-| **Macro F1**     | 0.9125  |
-| **Weighted F1**  | 0.9093  |
-
-**Class-wise Performance:**
-
-| Class     | Precision | Recall | F1-Score | ROC AUC |
-|-----------|-----------|--------|----------|---------|
-| Negative  | 0.9235    | 0.8939 | 0.8987   | 0.9715  |
-| Neutral   | 0.9669    | 0.9427 | 0.9546   | 0.9945  |
-| Positive  | 0.8704    | 0.8983 | 0.8841   | 0.9662  |
-
----
->>>>>>> dc323bd3
-
-## Setup and Installation
-
-1. Install dependencies:
-   ```bash
-   pip install -r requirements.txt
-   ```
-
-2. Prepare your dataset in the expected format (see `data/final_dataset.json` for reference)
-
-3. Training is handled by `train_enhanced.py` (see model configuration in the file)
-
-## Model Evaluation
-
-To evaluate a trained model on a dataset:
-
-```bash
-python evaluate_model.py --model-path "runs/custom_model/kaggle2.pt" --config-path "runs/custom_model/config.json" --dataset "data/final_dataset.json" --output-dir "evaluation_output"
-```
-
-<<<<<<< HEAD
-This will:
-- Load the model with automatic architecture detection
-- Sample the dataset (10%, max 1000 samples by default)
-- Generate confusion matrices and performance metrics
-- Save detailed reports and visualizations to the output directory
-=======
-This will show training metrics, evaluation results, and confusion matrices.
-
 
 ## Results
 
@@ -185,57 +146,54 @@
 - Deeper classification layers with residual connections
 
 Your original model remains intact, and a new model will be saved separately.
->>>>>>> dc323bd3
-
-## Interactive Testing
-
-To interactively test the model with custom input:
-
-```bash
-python sentiment_demo.py --model-path "runs/custom_model/kaggle2.pt" --config-path "runs/custom_model/config.json"
-```
-
-## Interactive Web Interface
-
-To use the Streamlit-based web interface for sentiment analysis:
-
-```bash
-streamlit run sentiment_app.py
-```
-
-This will launch a browser window with an interactive application that lets you:
-- Analyze the sentiment of individual sentences
-- Process multiple sentences in batch mode
-- View sentiment results with confidence scores and probability distributions
-- Navigate through results of multiple sentences one by one
-
-The application includes a sidebar for configuring model paths and settings.
-
-## Folder Structure
-
-- `data/`: Contains the datasets used for training and evaluation
-- `runs/`: Contains trained model checkpoints, configurations and TensorBoard logs
-- `evaluation_output/`: Contains evaluation results and visualizations
-- `model_backups/`: Contains backup copies of trained models
-
-## Model Architecture
-
-The sentiment model uses an enhanced architecture:
-- BERT embeddings for rich semantic representations
-- Configurable number of bidirectional LSTM layers
-- Attention mechanism to focus on important parts of the text
-- Fully connected layer for final classification
-- Support for class balancing to handle dataset imbalance
-
-## Technical Notes
-
-- The model loading script automatically detects architecture parameters from checkpoints
-- PyTorch 2.6 compatibility is ensured with proper handling of `weights_only` parameter
-- Dataset loading handles encoding issues with fallbacks from UTF-8 to latin1
-- The evaluation script supports flexible sampling to handle large datasets
-- Report generation includes detailed performance metrics for each sentiment class
-
-## Example Model Loading and Inference
+
+### Analyze Model Bias
+
+To understand why your model might be biased toward certain classes:
+
+```bash
+python analyze_bias.py
+```
+
+This will:
+- Analyze your dataset distribution
+- Find examples where the model makes errors
+- Identify patterns in misclassifications
+- Save visualizations of class distribution
+
+### Compare Model Performance
+
+To compare the original and enhanced models:
+
+```bash
+python compare_models.py
+```
+
+This will generate comparative metrics and visualizations to help you understand the improvements.
+
+### Analyze Results Without Retraining
+
+If you've already completed training and want to analyze the results:
+
+```bash
+python analyze_results.py
+```
+
+This will load your best model from the most recent training run and generate visualizations and reports.
+
+### Make Predictions with Trained Model
+
+To use your trained model for sentiment analysis on new text:
+
+```bash
+python predict_sentiment.py
+```
+
+This script loads the best model from your most recent training run and allows you to:
+- See predictions on example sentences
+- Enter your own text for sentiment analysis
+
+### Model Loading and Inference Example
 
 ```python
 import torch
